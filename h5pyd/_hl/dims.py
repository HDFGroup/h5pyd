##############################################################################
# Copyright by The HDF Group.                                                #
# All rights reserved.                                                       #
#                                                                            #
# This file is part of H5Serv (HDF5 REST Server) Service, Libraries and      #
# Utilities.  The full HDF5 REST Server copyright notice, including          #
# terms governing use, modification, and redistribution, is contained in     #
# the file COPYING, which can be found at the root of the source code        #
# distribution tree.  If you do not have access to this file, you may        #
# request a copy from help@hdfgroup.org.                                     #
##############################################################################

from __future__ import absolute_import
import six
from . import base
from .base import phil, with_phil
from .dataset import Dataset
from .objectid import DatasetID


class DimensionProxy(base.CommonStateObject):
    '''Represents an HDF5 'dimension'.'''

    @property
    @with_phil
    def label(self):
        ''' Get or set the dimension scale label '''
        dset = Dataset(self._id)
        try:
            labels = dset.GET(dset.attrs._req_prefix + 'DIMENSION_LABELS')
            return labels['value'][self._dimension]
        except (IOError, IndexError):
            return ''

    @label.setter
    @with_phil
    def label(self, val):
        # pylint: disable=missing-docstring
        dset = Dataset(self._id)
        req = dset.attrs._req_prefix + 'DIMENSION_LABELS'
        try:
            labels = dset.GET(req)
            dset.DELETE(req)
        except IOError:
            rank = len(dset.shape)
            labels = {
                'shape': {
                    'class': 'H5S_SIMPLE',
<<<<<<< HEAD
                    'dims': [rank] 
=======
                    'dims': [rank]
>>>>>>> 6b1fb66e
                },
                'type': {
                    'class': 'H5T_STRING',
                    'charSet': 'H5T_CSET_UTF8',
                    'length': 'H5T_VARIABLE',
                    'strPad': 'H5T_STR_NULLTERM'
                },
                'value': ['' for n in range(rank)]
            }
        labels['value'][self._dimension] = val
        dset.PUT(req, body=labels, replace=True)

    @with_phil
    def __init__(self, id_, dimension):
        self._id = id_
        self._dimension = dimension

    @with_phil
    def __hash__(self):
        return hash((type(self), self._id, self._dimension))

    @with_phil
    def __eq__(self, other):
        return hash(self) == hash(other)

    @with_phil
    def __iter__(self):
        for k in self.keys():
            yield k

    @with_phil
    def __len__(self):
        dset = Dataset(self._id)
        try:
            dimlist = dset.GET(dset.attrs._req_prefix + 'DIMENSION_LIST')
        except IOError:
            return 0
        return len(dimlist['value'][self._dimension])

    @with_phil
    def __getitem__(self, item):
        dset = Dataset(self._id)
        with phil:
            dimlist = dset.GET(dset.attrs._req_prefix + 'DIMENSION_LIST')

            if isinstance(item, int):
                dscale_req = dimlist['value'][self._dimension][item]
                dscale_json = dset.GET('/' + dscale_req)
                return Dataset(DatasetID(parent=None, item=dscale_json,
                                         http_conn=self._id.http_conn))

            else:
                # The assumtion here is that the item argument is the name of a
                # dimension scale attached to this dimension.
                item = str(item).encode('ascii')

                # Iterate through the dimension scales finding one with the
                # correct name
                dscales = dimlist['value'][self._dimension]
                for d in dscales:
                    dscale_json = dset.GET('/' + d)
                    dscale = Dataset(DatasetID(parent=None, item=dscale_json,
                                               http_conn=self._id.http_conn))
                    if dscale.attrs['NAME'] == item:
                        return dscale
                    raise KeyError('No dimension scale with name"{}" found'
                                   .format(item))

    def attach_scale(self, dscale):
        ''' Attach a scale to this dimension.

        Provide the Dataset of the scale you would like to attach.
        '''
        dset = Dataset(self._id)
        try:
            rsp = dscale.GET(dscale.attrs._req_prefix + 'CLASS')
        except IOError:
            dset.dims.create_scale(dscale)
            rsp = None

        if not rsp:
            rsp = dscale.GET(dscale.attrs._req_prefix + 'CLASS')
        if rsp['value'] != 'DIMENSION_SCALE':
            raise RuntimeError(
                '{} is not a dimension scale'.format(dscale.name))

        try:
            rsp = dset.GET(dset.attrs._req_prefix + 'CLASS')
            if rsp['value'] == 'DIMENSION_SCALE':
                raise RuntimeError(
                    '{} cannot attach a dimension scale to a dimension scale'
                    .format(dset.name))
        except IOError:
            pass

        # Create a DIMENSION_LIST attribute if needed
        req = dset.attrs._req_prefix + 'DIMENSION_LIST'
        rank = len(dset.shape)
        value = [list() for r in range(rank)]
        try:
            dimlist = dset.GET(req)
            value = dimlist["value"]
            dset.DELETE(req)
        except IOError:
            pass

        dimlist = {
            'creationProperties': {
                'nameCharEncoding': 'H5T_CSET_ASCII'
            },
            'shape': {
                'class': 'H5S_SIMPLE',
                'dims': [rank]
            },
            'type': {
                'base': {
                    'base': 'H5T_STD_REF_OBJ',
                    'class': 'H5T_REFERENCE'
                },
                'class': 'H5T_VLEN'
            },
            'value': value
        }

        # Update the DIMENSION_LIST attribute with the object reference to the
        # dimension scale
        dimlist['value'][self._dimension].append('datasets/' + dscale.id.id)
        dset.PUT(req, body=dimlist, replace=True)

        req = dscale.attrs._req_prefix + 'REFERENCE_LIST'
<<<<<<< HEAD
        
        old_reflist = dscale.GET(req)
        new_reflist = {}
        new_reflist["type"] = old_reflist["type"]
=======

        try:
            old_reflist = dscale.GET(req)
        except IOError:
            old_reflist = {
                'creationProperties': {
                    'nameCharEncoding': 'H5T_CSET_ASCII'
                },
                'shape': {
                    'class': 'H5S_SIMPLE'
                },
                'type': {
                    'class': 'H5T_COMPOUND',
                    'fields': [
                        {
                            'name': 'dataset',
                            'type': {
                                'base': 'H5T_STD_REF_OBJ',
                                'class': 'H5T_REFERENCE'
                            }
                        },
                        {
                            'name': 'index',
                            'type': {
                                'base': 'H5T_STD_I32LE',
                                'class': 'H5T_INTEGER'
                            }
                        }
                    ]
                }
            }

        new_reflist = {}
        new_reflist["type"] = old_reflist["type"]
        new_reflist["shape"] = old_reflist["shape"]
>>>>>>> 6b1fb66e
        if "value" in old_reflist:
            reflist_value = old_reflist["value"]
            if reflist_value is None:
                reflist_value = []
        else:
            reflist_value = []
        reflist_value.append(['datasets/' + dset.id.id, self._dimension])
        new_reflist["value"] = reflist_value
<<<<<<< HEAD
        new_reflist["shape"] = [len(reflist_value),]
         
=======
        new_reflist["shape"]["dims"] = [len(reflist_value), ]

>>>>>>> 6b1fb66e
        # Update the REFERENCE_LIST attribute of the dimension scale
        with phil:
            dscale.PUT(req, body=new_reflist, replace=True)

    def detach_scale(self, dscale):
        ''' Remove a scale from this dimension.

        Provide the Dataset of the scale you would like to remove.
        '''
        dset = Dataset(self._id)
        req = dset.attrs._req_prefix + 'DIMENSION_LIST'
        with phil:
            dimlist = dset.GET(req)
            dset.DELETE(req)
            try:
                ref = 'datasets/' + dscale.id.id
                dimlist['value'][self._dimension].remove(ref)
            except Exception as e:
                # Restore the attribute's old value then raise the same
                # exception
                dset.PUT(req, body=dimlist)
                raise e
            dset.PUT(req, body=dimlist)

        req = dscale.attrs._req_prefix + 'REFERENCE_LIST'
        with phil:
            old_reflist = dscale.GET(req)
            if "value" in old_reflist and len(old_reflist["value"]) > 0:
<<<<<<< HEAD
                old_refs = old_reflist["value"]
                new_refs = list()
            
=======
                new_refs = list()

>>>>>>> 6b1fb66e
                remove = ['datasets/' + dset.id.id, self._dimension]
                for el in old_reflist['value']:
                    if remove[0] != el[0] and remove[1] != el[1]:
                        new_refs.append(el)

                new_reflist = {}
                new_reflist["type"] = old_reflist["type"]
                if len(new_refs) > 0:
                    new_reflist["value"] = new_refs
<<<<<<< HEAD
                    new_reflist["shape"] = [len(new_refs),]
                else:
                    new_reflist["shape"] = 'H5S_NULL'
                dscale.PUT(req, body=new_reflist, replace=True)
=======
                    new_reflist["shape"] = [len(new_refs), ]
                    dscale.PUT(req, body=new_reflist, replace=True)
                else:
                    # Remove REFERENCE_LIST attribute if this dimension scale is
                    # not attached to any dataset
                    try:
                        dscale.DELETE(req)
                    except OSError:
                        pass
>>>>>>> 6b1fb66e

    def items(self):
        ''' Get a list of (name, Dataset) pairs with all scales on this
        dimension.
        '''
        dset = Dataset(self._id)
        with phil:
            scales = []
            try:
                dimlist = dset.GET(dset.attrs._req_prefix + 'DIMENSION_LIST')
            except IOError:
                return scales
            for d in dimlist['value'][self._dimension]:
                dscale_json = dset.GET('/' + d)
                dscale = Dataset(DatasetID(parent=None, item=dscale_json,
                                           http_conn=self._id.http_conn))
                scales.append((dscale.attrs['NAME'], dscale))
        return scales

    def keys(self):
        ''' Get a list of names for the scales on this dimension. '''
        with phil:
            return [key for (key, _) in self.items()]

    def values(self):
        ''' Get a list of Dataset for scales on this dimension. '''
        with phil:
            return [val for (_, val) in self.items()]

    @with_phil
    def __repr__(self):
        if not self._id:
            return '<Dimension of closed HDF5 dataset>'
        return ('<%s dimension %d of HDF5 dataset at %s>'
                % (self.label, self._dimension, id(self._id)))


class DimensionManager(base.MappingHDF5, base.CommonStateObject):
    '''
        Represents a collection of dimensions associated with a dataset.

        Like AttributeManager, an instance of this class is returned when
        accessing the '.dims' property of a Dataset.
    '''

    @with_phil
    def __init__(self, parent):
        ''' Private constructor.
        '''
        self._id = parent.id

    @with_phil
    def __getitem__(self, index):
        ''' Return a Dimension object
        '''
        if index > len(self) - 1:
            raise IndexError('Index out of range')
        return DimensionProxy(self._id, index)

    @with_phil
    def __len__(self):
        ''' Number of dimensions associated with the dataset. '''
        return len(Dataset(self._id).shape)

    @with_phil
    def __iter__(self):
        ''' Iterate over the dimensions. '''
        for i in range(len(self)):
            yield self[i]

    @with_phil
    def __repr__(self):
        if not self._id:
            return '<Dimensions of closed HDF5 dataset>'
        return '<Dimensions of HDF5 dataset at %s>' % self._id

    def create_scale(self, dset, name=''):
        ''' Create a new dimension, from an initial scale.

        Provide the dataset and a name for the scale.
        '''

        # CLASS attribute with the value 'DIMENSION_SCALE'
        class_attr = {
            'creationProperties': {
                'nameCharEncoding': 'H5T_CSET_ASCII'
            },
            'shape': {
                'class': 'H5S_SCALAR'
            },
            'type': {
                'charSet': 'H5T_CSET_ASCII',
                'class': 'H5T_STRING',
                'length': 16,
                'strPad': 'H5T_STR_NULLTERM'
            },
            'value': 'DIMENSION_SCALE'
        }

        # NAME attribute with dimension scale's name
        if isinstance(name, six.binary_type):
            name = name.decode('ascii')
        else:
            name = name.encode('utf-8').decode('ascii')

        name_attr = {
            'creationProperties': {
                'nameCharEncoding': 'H5T_CSET_ASCII'
            },
            'shape': {
                'class': 'H5S_SCALAR'
            },
            'type': {
                'charSet': 'H5T_CSET_ASCII',
                'class': 'H5T_STRING',
                'length': len(name) + 1,
                'strPad': 'H5T_STR_NULLTERM'
            },
            'value': name
        }
        req_class = dset.attrs._req_prefix + 'CLASS'
        req_name = dset.attrs._req_prefix + 'NAME'
        with phil:
            dset.PUT(req_class, body=class_attr, replace=True)
            try:
                dset.PUT(req_name, body=name_attr, replace=True)
            except Exception:
                dset.DELETE(req_class)

        # REFERENCE_LIST attribute
        req = dset.attrs._req_prefix + 'REFERENCE_LIST'
        
        reflist = {
            'creationProperties': {
                'nameCharEncoding': 'H5T_CSET_ASCII'
            },
            'shape': {
                'class': 'H5S_NULL'
            },
            'type': {
                'class': 'H5T_COMPOUND',
                    'fields': [
                        {
                            'name': 'dataset',
                            'type': {
                                'base': 'H5T_STD_REF_OBJ',
                                'class': 'H5T_REFERENCE'
                            }
                        },
                        {
                            'name': 'index',
                            'type': {
                                'base': 'H5T_STD_I32LE',
                                'class': 'H5T_INTEGER'
                            }
                        }
                    ]
                } 
            }
        # Update the REFERENCE_LIST attribute of the dimension scale
        with phil:
            dset.PUT(req, body=reflist, replace=True)<|MERGE_RESOLUTION|>--- conflicted
+++ resolved
@@ -46,11 +46,8 @@
             labels = {
                 'shape': {
                     'class': 'H5S_SIMPLE',
-<<<<<<< HEAD
-                    'dims': [rank] 
-=======
                     'dims': [rank]
->>>>>>> 6b1fb66e
+
                 },
                 'type': {
                     'class': 'H5T_STRING',
@@ -181,12 +178,7 @@
         dset.PUT(req, body=dimlist, replace=True)
 
         req = dscale.attrs._req_prefix + 'REFERENCE_LIST'
-<<<<<<< HEAD
-        
-        old_reflist = dscale.GET(req)
-        new_reflist = {}
-        new_reflist["type"] = old_reflist["type"]
-=======
+
 
         try:
             old_reflist = dscale.GET(req)
@@ -222,7 +214,7 @@
         new_reflist = {}
         new_reflist["type"] = old_reflist["type"]
         new_reflist["shape"] = old_reflist["shape"]
->>>>>>> 6b1fb66e
+
         if "value" in old_reflist:
             reflist_value = old_reflist["value"]
             if reflist_value is None:
@@ -231,13 +223,9 @@
             reflist_value = []
         reflist_value.append(['datasets/' + dset.id.id, self._dimension])
         new_reflist["value"] = reflist_value
-<<<<<<< HEAD
-        new_reflist["shape"] = [len(reflist_value),]
-         
-=======
+
         new_reflist["shape"]["dims"] = [len(reflist_value), ]
 
->>>>>>> 6b1fb66e
         # Update the REFERENCE_LIST attribute of the dimension scale
         with phil:
             dscale.PUT(req, body=new_reflist, replace=True)
@@ -266,14 +254,9 @@
         with phil:
             old_reflist = dscale.GET(req)
             if "value" in old_reflist and len(old_reflist["value"]) > 0:
-<<<<<<< HEAD
-                old_refs = old_reflist["value"]
+
                 new_refs = list()
-            
-=======
-                new_refs = list()
-
->>>>>>> 6b1fb66e
+
                 remove = ['datasets/' + dset.id.id, self._dimension]
                 for el in old_reflist['value']:
                     if remove[0] != el[0] and remove[1] != el[1]:
@@ -283,12 +266,6 @@
                 new_reflist["type"] = old_reflist["type"]
                 if len(new_refs) > 0:
                     new_reflist["value"] = new_refs
-<<<<<<< HEAD
-                    new_reflist["shape"] = [len(new_refs),]
-                else:
-                    new_reflist["shape"] = 'H5S_NULL'
-                dscale.PUT(req, body=new_reflist, replace=True)
-=======
                     new_reflist["shape"] = [len(new_refs), ]
                     dscale.PUT(req, body=new_reflist, replace=True)
                 else:
@@ -298,7 +275,6 @@
                         dscale.DELETE(req)
                     except OSError:
                         pass
->>>>>>> 6b1fb66e
 
     def items(self):
         ''' Get a list of (name, Dataset) pairs with all scales on this
