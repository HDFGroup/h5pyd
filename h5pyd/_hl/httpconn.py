##############################################################################
# Copyright by The HDF Group.                                                #
# All rights reserved.                                                       #
#                                                                            #
# This file is part of H5Serv (HDF5 REST Server) Service, Libraries and      #
# Utilities.  The full HDF5 REST Server copyright notice, including          #
# terms governing use, modification, and redistribution, is contained in     #
# the file COPYING, which can be found at the root of the source code        #
# distribution tree.  If you do not have access to this file, you may        #
# request a copy from help@hdfgroup.org.                                     #
##############################################################################

from __future__ import absolute_import

import os
import sys
from datetime import datetime
import time
import base64
import requests
from requests import ConnectionError
from requests.adapters import HTTPAdapter
from requests.packages.urllib3.util.retry import Retry
import json
import logging

from . import openid
from .config import Config

MAX_CACHE_ITEM_SIZE=10000  # max size of an item to put in the cache

class CacheResponse(object):
    """ Wrap a json response in a Requests.Response looking class.
        Note: we don't want to keep a proper requests obj in the cache since it
        would contain refernces to other objects
    """
    def __init__(self, rsp):
        # just save off what we need
        self._text = rsp.text
        self._status_code = rsp.status_code
        self._headers = rsp.headers

    @property
    def text(self):
        return self._text

    @property
    def status_code(self):
        return self._status_code

    @property
    def headers(self):
        return self._headers


class HttpConn:
    """
    Some utility methods based on equivalents in base class.
    TBD: Should refactor these to a common base class
    """
    def __init__(self, domain_name, endpoint=None, username=None, password=None, bucket=None,
            api_key=None, mode='a', use_session=True, use_cache=True, logger=None, retries=3, **kwds):
        self._domain = domain_name
        self._mode = mode
        self._domain_json = None
        self._use_session = use_session
        self._retries = retries
        if use_cache:
            self._cache = {}
            self._objdb = {}
        else:
            self._cache = None
            self._objdb = None
        self._logger = logger
        if logger is None:
            self.log = logging
        else:
            self.log = logging.getLogger(logger)
        self.log.debug("HttpCon.init(omaion: {} use_session: {} use_cache: {} retries: {})".format(domain_name, use_session, use_cache, retries))
        if endpoint is None:
            if "HS_ENDPOINT" in os.environ:
                endpoint = os.environ["HS_ENDPOINT"]
            elif "H5SERV_ENDPOINT" in os.environ:
                endpoint = os.environ["H5SERV_ENDPOINT"]
            else:
                endpoint = "http://127.0.0.1:5000"

        self._endpoint = endpoint

        if username is None:
            if "HS_USERNAME" in os.environ:
                username = os.environ["HS_USERNAME"]
            elif "H5SERV_USERNAME" in os.environ:
                username = os.environ["H5SERV_USERNAME"]
        if isinstance(username, str) and (not username or username.upper() == "NONE"):
            username = None
        self._username = username

        if password is None:
            if "HS_PASSWORD" in os.environ:
                password = os.environ["HS_PASSWORD"]
            elif "H5SERV_PASSWORD" in os.environ:
                password = os.environ["H5SERV_PASSWORD"]
        if isinstance(password, str) and (not password or password.upper() == "NONE"):
            password = None
        self._password = password

        if bucket is None:
            if "HS_BUCKET" in os.environ:
                bucket = os.environ["HS_BUCKET"]
            if isinstance(bucket, str) and (not bucket or bucket.upper() == "NONE"):
                bucket = None
        self._bucket = bucket

        if api_key is None and "HS_API_KEY" in os.environ:
            api_key = os.environ["HS_API_KEY"]
        if isinstance(api_key, str) and (not api_key or api_key.upper() == "NONE"):
            api_key = None
        self._api_key = api_key

        self._s = None  # Sessions

<<<<<<< HEAD
=======
    def _getAzureADToken(self, aad_dict):
        if not aad_dict:
            return None
        # expecting argument to be dictionary with keys: AD_APP_ID, AD_TENANT_ID, AD_RESOURCE_ID

        app_id = aad_dict["AD_APP_ID"]
        tenant_id = aad_dict["AD_TENANT_ID"]
        resource_id = aad_dict["AD_RESOURCE_ID"]
        client_secret = None
        if "AD_CLIENT_SECRET" in aad_dict:
            client_secret = aad_dict["AD_CLIENT_SECRET"]
        token_cache_file = os.path.expanduser(f"~/.hsazcfg_{app_id}")
        if os.path.isfile(token_cache_file):
            # load this file and see if the token is expired or not
            mgmt_token = {}
            with open(token_cache_file, 'r') as f:
                mgmt_token = json.load(f)
            if "expiresOn" in mgmt_token and "accessToken" in mgmt_token:
                expiresOn = mgmt_token["expiresOn"]
                # expected format: "YYYY-MM-DD HH:MM:SS.163773"
                expire_dt = datetime.strptime(expiresOn, '%Y-%m-%d %H:%M:%S.%f')
                expire_ts = expire_dt.timestamp()
                if time.time() < expire_ts:
                    # not expired yet!
                    token = mgmt_token["accessToken"]
                    return token
        # didn't get a token or it's expired, get new one
        authority_uri = MS_AUTHORITY_HOST_URI + '/' + tenant_id
        context = adal.AuthenticationContext(authority_uri, api_version=None)
        try:
            if client_secret:
                code = context.acquire_token_with_client_credentials(resource_id, app_id, client_secret)
            else:
                code = context.acquire_user_code(resource_id, app_id)
        except AdalError as ae:
            eprint(f"unable to process AD token: {ae}")
            return None

        access_token = None
        if "message" in code:
            eprint(code["message"])
            mgmt_token = context.acquire_token_with_device_code(resource_id, code, app_id)
            if mgmt_token and "accessToken" in mgmt_token:
                with open(token_cache_file, 'w') as f:
                    json.dump(mgmt_token, f)
                access_token = mgmt_token["accessToken"]
        elif "accessToken" in code:
            access_token = code["accessToken"]
        else:
            eprint("Could not authenticate with AD")

        return access_token

>>>>>>> 80c13b9d

    def getHeaders(self, username=None, password=None, headers=None):
        if headers is None:
            headers = {}
        if username is None:
            username = self._username
        if password is None:
            password = self._password
        if username is not None and password is not None:
            auth_string = username + ':' + password
            auth_string = auth_string.encode('utf-8')
            auth_string = base64.b64encode(auth_string)
            auth_string = b"Basic " + auth_string
            headers['Authorization'] = auth_string

        elif self._api_key:
            token = ''

            # Convert to OpenIDHandler
            if isinstance(self._api_key, dict):

                # Maintain Azure-defualt backwards compatibility, but allow
                # both environment variable and kwarg override.
                provider = Config().get('hs_openid_provider', 'azure')
                provider = self._api_key.get('openid_provider', provider)

                if provider == 'azure':
                    self._api_key = openid.AzureOpenID(self._api_key)

                elif provider == 'google':
                    config = self._api_key.get('client_secret', None)
                    scopes = self._api_key.get('scopes', None)
                    self._api_key = openid.GoogleOpenID(config=config, scopes=scopes)

            # Get a token, possibly refreshing if needed.
            if isinstance(self._api_key, openid.OpenIDHandler):
                token = self._api_key.token

            # Token was provided as a string.
            elif isinstance(self._api_key, str):
                token = self._api_key

            if token:
                auth_string = b"Bearer " + token.encode('ascii')
                headers['Authorization'] = auth_string

        return headers

    def verifyCert(self):
        # default to validate CERT for https requests, unless
        # the H5PYD_VERIFY_CERT environment variable is set and True
        #
        # TBD: set default to True once the signing authority of data.hdfgroup.org is
        # recognized
        if "H5PYD_VERIFY_CERT" in os.environ:
            verify_cert = os.environ["H5PYD_VERIFY_CERT"].upper()
            if verify_cert.startswith('F'):
                return False
        return True

    def getObjDb(self):
        return self._objdb


    def GET(self, req, format="json", params=None, headers=None, use_cache=True):
        if self._endpoint is None:
            raise IOError("object not initialized")
        # check that domain is defined (except for some specific requests)
        if req not in ("/domains", "/about", "/info", "/") and self._domain is None:
            raise IOError(f"no domain defined: req: {req}")

        if self._objdb:
            pass
            #raise IOError("test extra GET")

        rsp = None

        if not headers:
            headers = self.getHeaders()

        if params is None:
            params = {}
        if "domain" not in params:
            params["domain"] = self._domain
        if "bucket" not in params and self._bucket:
            params["bucket"] = self._bucket
        if self._api_key and not isinstance(self._api_key, dict):
            params["api_key"] = self._api_key
        #print("GET: {} [{}] bucket: {}".format(req, params["domain"], self._bucket))

        if format == "binary":
            headers['accept'] = 'application/octet-stream'

        if self._cache is not None and use_cache and format == "json" and params["domain"] == self._domain:

            self.log.debug("httpcon - checking cache")
            if req in self._cache:
                self.log.debug("httpcon - returning cache result")
                rsp = self._cache[req]
                return rsp

        self.log.info("GET: {} [{}]".format(self._endpoint + req, params["domain"]))
        if self._username and self._password:
            auth = (self._username, self._password)
        else:
            auth = None
        try:
            s = self.session
            rsp = s.get(self._endpoint + req, params=params, headers=headers, auth=auth, verify=self.verifyCert())
            self.log.info("status: {}".format(rsp.status_code))
        except ConnectionError as ce:
            self.log.error("connection error: {}".format(ce))
            raise IOError("Connection Error")
        if rsp.status_code == 200 and self._cache is not None:
            rsp_headers = rsp.headers
            content_length = 0
            self.log.debug("conent_length: {}".format(content_length))
            if "Content-Length" in rsp_headers:
                try:
                    content_length = int(rsp_headers['Content-Length'])
                except ValueError:
                    content_length = MAX_CACHE_ITEM_SIZE + 1
            content_type = None
            if "Content-Type" in rsp_headers:
                content_type = rsp_headers['Content-Type']
            self.log.debug("content_type: {}".format(content_type))

            if content_type.startswith('application/json') and content_length < MAX_CACHE_ITEM_SIZE:
                # add to our _cache
                cache_rsp = CacheResponse(rsp)
                self.log.debug("adding {} to cache".format(req))
                self._cache[req] = cache_rsp

            if rsp.status_code == 200 and req == '/':  # and self._domain_json is None:
                self._domain_json = json.loads(rsp.text)
                self.log.info("got domain json: {}".format(self._domain_json))


        return rsp

    def PUT(self, req, body=None, format="json", params=None, headers=None):
        if self._endpoint is None:
            raise IOError("object not initialized")
        if self._domain is None:
            raise IOError("no domain defined")
        if self._cache is not None:
            # update invalidate everything in cache
            self._cache = {}
        if params:
            self.log.info("PUT params: {}".format(params))
        else:
            params = {}

        if "domain" not in params:
            params["domain"] = self._domain
        if "bucket" not in params and self._bucket:
            params["bucket"] = self._bucket
        if self._api_key:
            params["api_key"] = self._api_key

        # verify the file was open for modification
        if self._mode == 'r':
            raise IOError("Unable to create group (No write intent on file)")

        # try to do a PUT to the domain

        if not headers:
            headers = self.getHeaders()

        if format=="binary":
            headers['Content-Type'] = "application/octet-stream"
            # binary write
            data = body
        else:
            data = json.dumps(body)
        self.log.info("PUT: {} format: {} [{} bytes]".format(req, format, len(data)))
        if self._username and self._password:
            auth = (self._username, self._password)
        else:
            auth = None
        try:
            s = self.session
            rsp = s.put(self._endpoint + req, data=data, headers=headers, params=params, auth=auth, verify=self.verifyCert())
            self.log.info("status: {}".format(rsp.status_code))
        except ConnectionError as ce:
            self.log.error("connection error: {}".format(ce))
            raise IOError("Connection Error")

        if rsp.status_code == 201 and req == '/':
            self.log.info("clearning domain_json cache")
            self._domain_json = None

        return rsp

    def POST(self, req, body=None, format="json", params=None, headers=None):
        if self._endpoint is None:
            raise IOError("object not initialized")
        if self._domain is None:
            raise IOError("no domain defined")
        if self._cache is not None:
            # invalidate cache for updates
            # TBD: handle special case for point selection since that doesn't modify anything
            self._cache = {}

        if params is None:
            params = {}
        if "domain" not in params:
            params["domain"] = self._domain
        if "bucket" not in params and self._bucket:
            params["bucket"] = self._bucket
        if self._api_key:
            params["api_key"] = self._api_key

        # verify we have write intent (unless this is a dataset point selection)
        if req.startswith("/datasets/") and req.endswith("/value"):
            point_sel = True
        else:
            point_sel = False
        if self._mode == 'r' and not point_sel:
            raise IOError("Unable perform request (No write intent on file)")

        # try to do a POST to the domain

        if not headers:
            headers = self.getHeaders()

        if format=="binary":
            # For POST, binary we send and recieve data as binary
            headers['Content-Type'] = "application/octet-stream"
            headers['accept'] = 'application/octet-stream'
            # binary write
            data = body
        else:
            data = json.dumps(body)

        self.log.info("POST: " + req)

        if self._username and self._password:
            auth = (self._username, self._password)
        else:
            auth = None
        try:
            s = self.session
            rsp = s.post(self._endpoint + req, data=data, headers=headers, params=params, auth=auth, verify=self.verifyCert())
        except ConnectionError as ce:
            self.log.warn("connection error: ", ce)
            raise IOError(str(ce))

        return rsp

    def DELETE(self, req, params=None, headers=None):
        if self._endpoint is None:
            raise IOError("object not initialized")
        if self._cache is not None:
            self._cache = {}
        if req not in ("/domains", "/") and self._domain is None:
            raise IOError("no domain defined")
        if params is None:
            params = {}
        if "domain" not in params:
            params["domain"] = self._domain
        if "bucket" not in params and self._bucket:
            params["bucket"] = self._bucket
        if self._api_key:
            params["api_key"] = self._api_key

        # verify we have write intent
        if self._mode == 'r':
            raise IOError("Unable perform request (No write intent on file)")

        # try to do a DELETE of the resource

        if not headers:
            headers = self.getHeaders()

        self.log.info("DEL: " + req)
        if self._username and self._password:
            auth = (self._username, self._password)
        else:
            auth = None
        try:
            s = self.session
            rsp = s.delete(self._endpoint + req, headers=headers, params=params, auth=auth, verify=self.verifyCert())
            self.log.info("status: {}".format(rsp.status_code))
        except ConnectionError as ce:
            self.log.error("connection error: {}".format(ce))
            raise IOError("Connection Error")

        if rsp.status_code == 200 and req == '/':
            self.log.info("clearning domain_json cache")
            self._domain_json = None

        return rsp

    @property
    def session(self):
        # create a session object to re-use http connection when possible
        s = requests
        retries=self._retries
        backoff_factor=0.1
        status_forcelist=(500, 502, 503, 504)
        if self._use_session:
            if self._s is None:
                s = requests.Session()

                retry = Retry(
                    total=retries,
                    read=retries,
                    connect=retries,
                    backoff_factor=backoff_factor,
                    status_forcelist=status_forcelist
                )
                adapter = HTTPAdapter(max_retries=retry)
                s.mount('http://', adapter)
                s.mount('https://', adapter)
                self._s = s
            else:
                s = self._s
        return s

    def close(self):
        if self._s:
            self._s.close()
            self._s = None

    @property
    def domain(self):
        return self._domain

    @property
    def username(self):
        return self._username

    @property
    def endpoint(self):
        return self._endpoint

    @property
    def password(self):
        return self._password

    @property
    def mode(self):
        return self._mode

    @property
    def cache_on(self):
        if self._cache is None:
            return False
        else:
            return True

    @property
    def domain_json(self):
        if self._domain_json is None:
            rsp = self.GET('/')
            if rsp.status_code != 200:
                raise IOError(rsp.reason)
            # assume JSON
            self._domain_json = json.loads(rsp.text)
        return self._domain_json

    @property
    def root_uuid(self):
        domain_json = self.domain_json
        if "root" not in domain_json:
            raise IOError("Unexpected response")
        root_uuid = domain_json["root"]
        return root_uuid

    @property
    def modified(self):
        """Last modified time of the domain as a datetime object."""
        domain_json = self.domain_json
        if "lastModified" not in domain_json:
            raise IOError("Unexpected response")
        last_modified = domain_json["lastModified"]
        return last_modified

    @property
    def created(self):
        """Creation time of the domain"""
        domain_json = self.domain_json
        if "created" not in domain_json:
            raise IOError("Unexpected response")
        created = domain_json["created"]
        return created

    @property
    def owner(self):
        """ username of creator of domain"""
        domain_json = self.domain_json
        username = None
        if 'owner' in domain_json:
            # currently this is only available for HSDS
            username = domain_json["owner"]
        return username

    @property
    def logging(self):
        """ return name of logging handler"""
        return self.log<|MERGE_RESOLUTION|>--- conflicted
+++ resolved
@@ -120,8 +120,6 @@
 
         self._s = None  # Sessions
 
-<<<<<<< HEAD
-=======
     def _getAzureADToken(self, aad_dict):
         if not aad_dict:
             return None
@@ -175,7 +173,6 @@
 
         return access_token
 
->>>>>>> 80c13b9d
 
     def getHeaders(self, username=None, password=None, headers=None):
         if headers is None:
