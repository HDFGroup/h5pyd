##############################################################################
# Copyright by The HDF Group.                                                #
# All rights reserved.                                                       #
#                                                                            #
# This file is part of H5Serv (HDF5 REST Server) Service, Libraries and      #
# Utilities.  The full HDF5 REST Server copyright notice, including          #
# terms governing use, modification, and redistribution, is contained in     #
# the file COPYING, which can be found at the root of the source code        #
# distribution tree.  If you do not have access to this file, you may        #
# request a copy from help@hdfgroup.org.                                     #
##############################################################################

from __future__ import absolute_import

import os.path as op
import numpy
import collections

from .base import HLObject, MutableMappingHDF5, guess_dtype
from .objectid import TypeID, GroupID, DatasetID
from .h5type import special_dtype
from . import dataset
from .dataset import Dataset
from . import table
from .table import Table
from .datatype import Datatype
from . import h5type
from h5pyd._apps.chunkiter import ChunkIterator


class Group(HLObject, MutableMappingHDF5):

    """ Represents an HDF5 group.
    """

    def __init__(self, bind, **kwargs):
        #print "group init, bind:", bind

        """ Create a new Group object by binding to a low-level GroupID.
        """

        if not isinstance(bind, GroupID):
            raise ValueError("%s is not a GroupID" % bind)
        HLObject.__init__(self, bind, **kwargs)
        self._req_prefix = "/groups/" + self.id.uuid
        self._link_db = {}  # cache for links

    def _get_link_json(self, h5path):
        """ Return parent_uuid and json description of link for given path """
        self.log.debug("__get_link_json({})".format(h5path))
        parent_uuid = self.id.uuid
        tgt_json = None
        if isinstance(h5path, bytes):
            h5path = h5path.decode('utf-8')
        if h5path.find('/') == -1:
            in_group = True   # link owned by this group
        else:
            in_group = False  # may belong to some other group

        if h5path[0] == '/':
            #abs path, start with root
            # get root_uuid
            parent_uuid = self.id.http_conn.root_uuid
            # make a fake tgt_json to represent 'link' to root group
            tgt_json = {'collection': "groups", 'class': "H5L_TYPE_HARD", 'id': parent_uuid}
            if h5path == '/':
                # asking for the root, just return the root link
                return parent_uuid, tgt_json
        else:
            if in_group and h5path in self._link_db:
                # link belonging to this group, see if it's in the cache
                tgt_json = self._link_db[h5path]
                parent_uuid = self.id.id

                return parent_uuid, tgt_json

        path = h5path.split('/')

        objdb = self.id._http_conn.getObjDb()

        if objdb:
            # _objdb is meta-data pulled from the domain on open.
            # see if we can extract the link json from there
            self.log.debug("searching objdb for {}".format(h5path))
            group_uuid = parent_uuid

            for name in path:
                if not name:
                    continue
                if group_uuid not in objdb:
                    self.log.warn("objdb search: {} not found in objdb".format(group_uuid))
                    tgt_json = None
                    break
                group_json = objdb[group_uuid]
                group_links = group_json["links"]
                if name not in group_links:
                    self.log.debug("objdb search: {} not found".format(name))
                    tgt_json = None
                    break
                tgt_json = group_links[name]

                if tgt_json['class'] != 'H5L_TYPE_HARD':
                    # use server side look ups for non-hardlink paths
                    group_uuid = None
                    self.log.debug("objdb search: non-hardlink")
                    #tgt_json = None
                    #break
                else:
                    group_uuid = tgt_json["id"]

            if tgt_json:
                # mix in a "collection key for compatibilty wtth server GET links request
                if group_uuid and group_uuid.startswith("g-"):
                    tgt_json['collection'] = "groups"
                elif group_uuid and group_uuid.startswith("d-"):
                    tgt_json['collection'] = "datasets"
                elif group_uuid and group_uuid.startswith("t-"):
                    tgt_json["collection"] = "datatypes"
                else:
                    self.log.debug("no collection for non hardlink")

                return group_uuid, tgt_json
            else:
                raise KeyError("Unable to open object (Component not found)")

        for name in path:
            if not name:
                continue

            if not parent_uuid:
                raise KeyError("Unable to open object (Component not found)")

            req = "/groups/" + parent_uuid + "/links/" + name

            try:
                rsp_json = self.GET(req)
            except IOError:
                raise KeyError("Unable to open object (Component not found)")

            if "link" not in rsp_json:
                raise IOError("Unexpected Error")
            tgt_json = rsp_json['link']

            if in_group:
                # add to db to speed up future requests
                self._link_db[name] = tgt_json

            if tgt_json['class'] == 'H5L_TYPE_HARD':
                if tgt_json['collection'] == 'groups':
                    parent_uuid = tgt_json['id']
                else:
                    parent_uuid = None

        return parent_uuid, tgt_json

    def _get_objdb_links(self):
        """ Return the links json from the objdb if present.
        """
        objdb = self.id.http_conn.getObjDb()
        if not objdb:
            return None
        if self.id.id not in objdb:
            self.log.warn("{} not found in objdb".format(self.id.id))
            return None
        group_json = objdb[self.id.id]
        return group_json["links"]


    def create_group(self, h5path):
        """ Create and return a new subgroup.

        Name may be absolute or relative.  Fails if the target name already
        exists.
        """

        if isinstance(h5path, bytes):
            h5path = h5path.decode('utf-8')

        #if self.__contains__(name):
        #    raise ValueError("Unable to create link (Name alredy exists)")
        if h5path[-1] == '/':
            raise ValueError("Invalid path for create_group")


        if h5path[0] == '/':
            # absolute path
            parent_uuid = self.file.id.id   # uuid of root group
            parent_name = "/"
        else:
            parent_uuid = self.id.id
            parent_name = self._name

        self.log.info("create_group: {}".format(h5path))


        links = h5path.split('/')
        sub_group = None  # the object we'll return
        for link in links:
            if not link:
                continue  # skip
            self.log.debug("create_group - iterate for link: {}".format(link))
            create_group = False
            req = "/groups/" + parent_uuid + "/links/" + link

            try:
                rsp_json = self.GET(req)
            except IOError as ioe:
                self.log.debug("Got ioe: {}".format(ioe))
                create_group = True

            if create_group:
                link_json = {'id': parent_uuid, 'name': link}
                body = {'link':  link_json }
                self.log.debug("create group with body: {}".format(body))
                rsp = self.POST('/groups', body=body)

                group_json = rsp
                groupId = GroupID(self, group_json)
                sub_group = Group(groupId)
                if parent_name:
                    if parent_name[-1] == '/':
                        parent_name = parent_name + link
                    else:
                        parent_name = parent_name + '/' + link
                    self.log.debug("create group - parent name: {}".format(parent_name))
                    sub_group._name = parent_name
                parent_uuid = sub_group.id.id
            else:
                # sub-group already exsits
                self.log.debug("create group - found subgroup: {}".format(link))
                if "link" not in rsp_json:
                    raise IOError("Unexpected Error")
                link_json = rsp_json["link"]
                if link_json["class"] != 'H5L_TYPE_HARD':
                    # TBD: get the referenced object for softlink?
                    raise IOError("cannot create subgroup of softlink")
                parent_uuid = link_json["id"]
                if parent_name:
                    if parent_name[-1] == '/':
                        parent_name = parent_name + link_json["title"]
                    else:
                        parent_name = parent_name + '/' + link_json["title"]
                    self.log.debug("create group - parent name: {}".format(parent_name))


        if sub_group is None:
            # didn't actually create anything
            raise ValueError("name already exists")
        return sub_group


    def create_dataset(self, name, shape=None, dtype=None, data=None, **kwds):
        """ Create a new HDF5 dataset

        name
            Name of the dataset (absolute or relative).  Provide None to make
            an anonymous dataset.
        shape
            Dataset shape.  Use "()" for scalar datasets.  Required if "data"
            isn't provided.
        dtype
            Numpy dtype or string.  If omitted, dtype('f') will be used.
            Required if "data" isn't provided; otherwise, overrides data
            array's dtype.
        data
            Provide data to initialize the dataset.  If used, you can omit
            shape and dtype arguments.

        Keyword-only arguments:

        chunks
            (Tuple) Chunk shape, or True to enable auto-chunking.
        maxshape
            (Tuple) Make the dataset resizable up to this shape.  Use None for
            axes you want to be unlimited.
        compression
            (String or int) Compression strategy.  Legal values are 'gzip',
            'szip', 'lzf'.  If an integer in range(10), this indicates gzip
            compression level. Otherwise, an integer indicates the number of a
            dynamically loaded compression filter.
        compression_opts
            Compression settings.  This is an integer for gzip, 2-tuple for
            szip, etc. If specifying a dynamically loaded compression filter
            number, this must be a tuple of values.
        scaleoffset
            (Integer) Enable scale/offset filter for (usually) lossy
            compression of integer or floating-point data. For integer
            data, the value of scaleoffset is the number of bits to
            retain (pass 0 to let HDF5 determine the minimum number of
            bits necessary for lossless compression). For floating point
            data, scaleoffset is the number of digits after the decimal
            place to retain; stored values thus have absolute error
            less than 0.5*10**(-scaleoffset).
        shuffle
            (T/F) Enable shuffle filter.
        fletcher32
            (T/F) Enable fletcher32 error detection. Not permitted in
            conjunction with the scale/offset filter.
        fillvalue
            (Scalar) Use this value for uninitialized parts of the dataset.
        track_times
            (T/F) Enable dataset creation timestamps.
        """


        if self.id.http_conn.mode == 'r':
            raise ValueError("Unable to create dataset (No write intent on file)")

        if isinstance(name, bytes):
            # convert byte input to string
            name = name.decode("utf-8")
        
        """
        group = self
        if name:
            if '/' in name.lstrip('/'):
                parent_path, name = name.rsplit('/', 1)
                group = self.require_group(parent_path)

        dsid = dataset.make_new_dset(group, shape, dtype, data, name, **kwds)
        dset = dataset.Dataset(dsid)
        return dset
        """

        """
        if isinstance(shape, int):
            # convert to a one-element list
            shape = (shape,)

        # Convert data to a C-contiguous ndarray
        if data is None:
            if shape is None:
                raise TypeError("One of data, shape or dtype must be specified")
        else:
            if isinstance(data, Empty):
                if dtype is None:
                    dtype = data.dtype
            else:    
                if dtype is None:
                    dtype = guess_dtype(data)
                if not isinstance(data, numpy.ndarray) or dtype != data.dtype:
                    data = numpy.asarray(data, order="C", dtype=dtype)
                    dtype = data.dtype
                self.log.info(f"data dtype: {data.dtype}")

        # Validate shape
        if isinstance(data, Empty):
            if shape:
                raise ValueError("Shape tuple is incompatible with Empty object")
        else:
            if shape is None:
                if  data is None:
                    pass # null space dataset
                else:
                    shape = data.shape
            else:
                shape = tuple(shape)
            
            if data is not None and not isinstance(data, Empty) and (numpy.product(shape) != numpy.product(data.shape)):
                raise ValueError("Shape tuple is incompatible with data")
        """
        dsid = dataset.make_new_dset(self, shape=shape, dtype=dtype, data=data, **kwds)
        dset = dataset.Dataset(dsid)

        """
        if data is not None:
            self.log.info("initialize data")
<<<<<<< HEAD
            it = ChunkIterator(dset)
            for chunk in it:
                dset[chunk] = data[chunk]
=======
            dset[...] = data
        """
>>>>>>> 8462aca1

        if name is not None:
            items = name.split('/')
            path = []
            for item in items:
                if len(item) > 0:
                    path.append(item)  # just get non-empty strings

            grp = self

            if len(path) == 0:
                # no name, just return anonymous dataset
                return dset

            dset_link = path[-1]
            dset._name = self._name
            if dset._name[-1] != '/':
                dset._name += '/'
            if len(path) > 1:
                grp_path = path[:-1]
                # create any grps along the path that don't already exist
                for item in grp_path:
                    if item not in grp:
                        grp = grp.create_group(item)
                    else:
                        grp = grp[item]

                    dset._name = dset._name + item + '/'

            dset._name += dset_link
            grp[dset_link] = dset

        return dset

    def create_dataset_like(self, name, other, **kwupdate):
        """ Create a dataset similar to `other`.

        name
            Name of the dataset (absolute or relative).  Provide None to make
            an anonymous dataset.
        other
            The dataset which the new dataset should mimic. All properties, suchd
            as shape, dtype, chunking, ... will be taken from it, but no data
            or attributes are being copied.

        Any dataset keywords (see create_dataset) may be provided, including
        shape and dtype, in which case the provided values take precedence over
        those from `other`.
        """
        for k in ('shape', 'dtype', 'chunks', 'compression',
                  'compression_opts', 'scaleoffset', 'shuffle', 'fletcher32',
                  'fillvalue'):
            kwupdate.setdefault(k, getattr(other, k))
        # TODO: more elegant way to pass these (dcpl to create_dataset?)
        # TBD: track times and creation order not yet supported
        """
        dcpl = other.id.get_create_plist()
        kwupdate.setdefault('track_times', dcpl.get_obj_track_times())
        kwupdate.setdefault('track_order', dcpl.get_attr_creation_order() > 0)
        """

        # Special case: the maxshape property always exists, but if we pass it
        # to create_dataset, the new dataset will automatically get chunked
        # layout. So we copy it only if it is different from shape.
        if other.maxshape != other.shape:
            kwupdate.setdefault('maxshape', other.maxshape)

        return self.create_dataset(name, **kwupdate)

    def create_table(self, name, numrows=None, dtype=None, data=None, **kwds):
        """ Create a new Table - a one dimensional HDF5 Dataset with a compound type

        name
            Name of the dataset (absolute or relative).  Provide None to make
            an anonymous dataset.
        shape
            Dataset shape.  Use "()" for scalar datasets.  Required if "data"
            isn't provided.
        dtype
            Numpy dtype or string.  If omitted, dtype('f') will be used.
            Required if "data" isn't provided; otherwise, overrides data
            array's dtype.
        data
            Provide data to initialize the dataset.  If used, you can omit
            shape and dtype arguments.

        Keyword-only arguments:
        """
        # Convert data to a C-contiguous ndarray
        shape = None
        if data is not None:
            if dtype is None:
                dtype = guess_dtype(data)
            if dtype is None:
                dtype = numpy.float32
            if not isinstance(data, numpy.ndarray) or dtype != data.dtype:
                data = numpy.asarray(data, order="C", dtype=dtype)
            self.log.info("data dtype: {}".format(data.dtype))
            if len(data.shape) != 1:
                ValueError("Table must be one-dimensional")
            if numrows and numrows != data.shape[0]:
                ValueError("Data does not match numrows value")
            shape = data.shape
        elif numrows:
            shape = [numrows,]
        else:
            shape = [0,]

        if dtype is None:
            ValueError("dtype must be specified or data provided")
        if len(dtype) < 1:
            ValueError("dtype must be compound")
        kwds["maxshape"] = (0,)
        dset = self.create_dataset(name, shape=shape, dtype=dtype, data=data, **kwds)
        obj = table.Table(dset.id)
        return obj


    def require_dataset(self, name, shape, dtype, exact=False, **kwds):
        """ Open a dataset, creating it if it doesn't exist.

        If keyword "exact" is False (default), an existing dataset must have
        the same shape and a conversion-compatible dtype to be returned.  If
        True, the shape and dtype must match exactly.

        Other dataset keywords (see create_dataset) may be provided, but are
        only used if a new dataset is to be created.

        Raises TypeError if an incompatible object already exists, or if the
        shape or dtype don't match according to the above rules.
        """

        if not name in self:
            return self.create_dataset(name, *(shape, dtype), **kwds)

        if isinstance(shape, int):
            shape = (shape,)

        dset = self[name]
        if not isinstance(dset, Dataset):
            raise TypeError(f"Incompatible object ({dset.__class__.__name__}) already exists")

        if not shape == dset.shape:
            raise TypeError(f"Shapes do not match (existing {dset.shape} vs new {shape})")

        if exact:
            if not dtype == dset.dtype:
                raise TypeError(f"Datatypes do not exactly match (existing {dset.dtype} vs new {dtype})")
        elif not numpy.can_cast(dtype, dset.dtype):
            raise TypeError(f"Datatypes cannot be safely cast (existing {dset.dtype} vs new {dtype})")

        return dset

    def require_group(self, name):
        """ Return a group, creating it if it doesn't exist.

        TypeError is raised if something with that name already exists that
        isn't a group.
        """

        if not name in self:
            return self.create_group(name)
        grp = self[name]
        if not isinstance(grp, Group):
            raise TypeError("Incompatible object (%s) already exists" % grp.__class__.__name__)
        return grp


    def __getitem__(self, name):
        """ Open an object in the file """
        # convert bytes to str for PY3
        if isinstance(name, bytes):
            name = name.decode('utf-8')
        self.log.debug("group.__getitem__({})".format(name))

        def getObjByUuid(uuid, collection_type=None):
            """ Utility method to get an obj based on collection type and uuid """
            self.log.debug("getObjByUuid({})".format(uuid))
            obj_json = None
            # need to do somee hacky code for h5serv vs hsds compatibility
            # trim off any collection prefix from the input
            if uuid.startswith("groups/"):
                uuid = uuid[len("groups/"):]
                if collection_type is None:
                    collection_type = 'groups'
            elif uuid.startswith("datasets/"):
                uuid = uuid[len("datasets/"):]
                if collection_type is None:
                    collection_type = 'datasets'
            elif uuid.startswith("datatypes/"):
                uuid = uuid[len("datatypes/"):]
                if collection_type is None:
                    collection_type = 'datatypes'
            if collection_type is None:
                if uuid.startswith("g-"):
                    collection_type = "groups"
                elif uuid.startswith("t-"):
                    collection_type = "datatypes"
                elif uuid.startswith("d-"):
                    collection_type = "datasets"
                else:
                    raise IOError("Unexpected uuid: {}".format(uuid))
            objdb = self.id.http_conn.getObjDb()
            if objdb and uuid in objdb:
                # we should be able to construct an object from objdb json
                obj_json = objdb[uuid]
            else:
                # will need to get JSON from server
                req = "/" + collection_type + "/" + uuid
                # make server request
                obj_json = self.GET(req)

            if collection_type == 'groups':
                tgt = Group(GroupID(self, obj_json))
            elif collection_type == 'datatypes':
                tgt = Datatype(TypeID(self, obj_json))
            elif collection_type == 'datasets':
                # create a Table if the daset is one dimensional and compound
                shape_json = obj_json["shape"]
                dtype_json = obj_json["type"]
                if "dims" in shape_json and len(shape_json["dims"]) == 1 and dtype_json["class"] == 'H5T_COMPOUND':
                    tgt = Table(DatasetID(self, obj_json))
                else:
                    tgt = Dataset(DatasetID(self, obj_json))
            else:
                raise IOError("Unexpecrted collection_type: {}".format(collection_type))

            return tgt

        def isUUID(name):
            # return True if name looks like an object id
            # There are some additional checks we could add to reduce false positives
            # (like checking for hyphens in the right places)
            if isinstance(name, str) and len(name) >= 38:
                if name.startswith("groups/") or name.startswith("g-"):
                    return True
                elif name.startswith("datatypes/") or name.startswith("t-"):
                    return True
                elif name.startswith("datasets/") or name.startswith("d-"):
                    return True
                else:
                    return False
            else:
                return False


        tgt = None
        if isinstance(name, h5type.Reference):
            tgt = name.objref()  # weak reference to ref object
            if tgt is not None:
                return tgt  # ref'd object has not been deleted
            if isinstance(name.id, GroupID):
                tgt = getObjByUuid(name.id.uuid, collection_type="groups")
            elif isinstance(name.id, DatasetID):
                tgt = getObjByUuid(name.id.uuid, collection_type="datasets")
            elif isinstance(name.id, TypeID):
                tgt = getObjByUuid(name.id.uuid, collection_type="datasets")
            else:
                raise IOError("Unexpected Error - ObjectID type: " + name.__class__.__name__)
            return tgt

        if isUUID(name):
            tgt = getObjByUuid(name)
            return tgt


        parent_uuid, link_json = self._get_link_json(name)
        link_class = link_json['class']

        if link_class == 'H5L_TYPE_HARD':
            tgt = getObjByUuid(link_json['id'], collection_type=link_json['collection'])
        elif link_class == 'H5L_TYPE_SOFT':
            h5path = link_json['h5path']
            soft_parent_uuid, soft_json = self._get_link_json(h5path)
            tgt = getObjByUuid(soft_json['id'], collection_type=soft_json['collection'])

        elif link_class == 'H5L_TYPE_EXTERNAL':
            # try to get a handle to the file and return the linked object...
            # Note: set use_session to false since file.close won't be called
            #  (and hince the httpconn socket won't be closed)
            from .files import File
            external_domain = link_json['h5domain']
            if not op.isabs(external_domain):
                current_domain = self._id.http_conn.domain
                external_domain = op.join(op.dirname(current_domain), external_domain)
                external_domain = op.normpath(external_domain)
            try:
                endpoint = self.id.http_conn.endpoint
                username = self.id.http_conn.username
                password = self.id.http_conn.password
                f = File(external_domain, endpoint=endpoint, username=username, password=password, mode='r') 
            except IOError:
                # unable to find external link
                raise KeyError("Unable to open file: " + link_json['h5domain'])
            return f[link_json['h5path']]

        elif link_class == 'H5L_TYPE_USER_DEFINED':
            raise IOError("Unable to fetch user-defined link")
        else:
            raise IOError("Unexpected error, invalid link class:" + link_json['class'])

        # assign name
        if name[0] == '/':
            tgt._name = name
        else:
            if self.name:
                if self.name[-1] == '/':
                    tgt._name = self.name + name
                else:
                    tgt._name = self.name + '/' + name
            else:
                tgt._name = name
        return tgt

    def get(self, name, default=None, getclass=False, getlink=False):
        """ Retrieve an item or other information.

        "name" given only:
            Return the item, or "default" if it doesn't exist

        "getclass" is True:
            Return the class of object (Group, Dataset, etc.), or "default"
            if nothing with that name exists

        "getlink" is True:
            Return HardLink, SoftLink or ExternalLink instances.  Return
            "default" if nothing with that name exists.

        "getlink" and "getclass" are True:
            Return HardLink, SoftLink and ExternalLink classes.  Return
            "default" if nothing with that name exists.

        Example:

        >>> cls = group.get('foo', getclass=True)
        >>> if cls == SoftLink:
        ...     print '"foo" is a soft link!'
        """

        if not (getclass or getlink):
            try:
                return self[name]
            except KeyError:
                return default

        if not name in self:
            return default

        elif getclass and not getlink:
            obj = self.__getitem__(name)
            if obj is None:
                return None
            if obj.id.__class__ is GroupID:
                return Group
            elif obj.id.__class__ is DatasetID:
                return Dataset
            elif obj.id.__class__ is TypeID:
                return Datatype
            else:
                raise TypeError("Unknown object type")

        elif getlink:
            parent_uuid, link_json = self._get_link_json(name)
            typecode = link_json['class']

            if typecode == 'H5L_TYPE_SOFT':
                if getclass:
                    return SoftLink

                return SoftLink(link_json['h5path'])
            elif typecode == 'H5L_TYPE_EXTERNAL':
                if getclass:
                    return ExternalLink

                return ExternalLink(link_json['h5domain'], link_json['h5path'])
            elif typecode == 'H5L_TYPE_HARD':
                return HardLink if getclass else HardLink()
            else:
                raise TypeError("Unknown link type")

    def __setitem__(self, name, obj):
        """ Add an object to the group.  The name must not already be in use.

        The action taken depends on the type of object assigned:

        Named HDF5 object (Dataset, Group, Datatype)
            A hard link is created at "name" which points to the
            given object.

        SoftLink or ExternalLink
            Create the corresponding link.

        Numpy ndarray
            The array is converted to a dataset object, with default
            settings (contiguous storage, etc.).

        Numpy dtype
            Commit a copy of the datatype as a named datatype in the file.

        Anything else
            Attempt to convert it to an ndarray and store it.  Scalar
            values are stored as scalar datasets. Raise ValueError if we
            can't understand the resulting array dtype.
        """
        if name.find('/') != -1:
            parent_path = op.dirname(name)
            basename = op.basename(name)
            if not basename:
                raise KeyError("Group path can not end with '/'")
            parent_uuid, link_json = self._get_link_json(parent_path)
            if parent_uuid is None:
                raise KeyError("group path: {} not found".format(parent_path))
            if link_json["class"] != 'H5L_TYPE_HARD':
                raise IOError("cannot create subgroup of softlink")
            parent_uuid = link_json["id"]
            req = "/groups/" + parent_uuid
            group_json = self.GET(req)
            tgt = Group(GroupID(self, group_json))
            tgt[basename] = obj

        elif isinstance(obj, HLObject):
            body = {'id': obj.id.uuid }
            req = "/groups/" + self.id.uuid + "/links/" + name
            self.PUT(req, body=body)

        elif isinstance(obj, SoftLink):
            body = {'h5path': obj.path }
            req = "/groups/" + self.id.uuid + "/links/" + name
            self.PUT(req, body=body)
            #self.id.links.create_soft(name, self._e(obj.path),
            #              lcpl=lcpl, lapl=self._lapl)

        elif isinstance(obj, ExternalLink):
            body = {'h5path': obj.path,
                    'h5domain': obj.filename }
            req = "/groups/" + self.id.uuid + "/links/" + name
            self.PUT(req, body=body)
            #self.id.links.create_external(name, self._e(obj.filename),
            #              self._e(obj.path), lcpl=lcpl, lapl=self._lapl)

        elif isinstance(obj, numpy.dtype):
            # print "create named type"

            type_json = h5type.getTypeItem(obj)
            req = "/datatypes"

            body = {'type': type_json }
            rsp = self.POST(req, body=body)
            body['id'] = rsp['id']
            body['lastModified'] = rsp['lastModified']

            type_id = TypeID(self, body)
            req = "/groups/" + self.id.uuid + "/links/" + name
            body = {'id': type_id.uuid }
            self.PUT(req, body=body)

            #htype = h5t.py_create(obj)
            #htype.commit(self.id, name, lcpl=lcpl)

        else:
            if isinstance(obj, numpy.ndarray):
                arr = obj
            elif isinstance(obj, str):
                dt = special_dtype(vlen=str)
                arr = numpy.array(obj, dtype=dt)
            else:
                dt = guess_dtype(obj)
                arr = numpy.array(obj, dtype=dt)
            self.create_dataset(name, shape=arr.shape, dtype=arr.dtype, data=arr[...])
        
            #ds = self.create_dataset(None, data=obj, dtype=base.guess_dtype(obj))
            #h5o.link(ds.id, self.id, name, lcpl=lcpl)

    def __delitem__(self, name):
        """ Delete (unlink) an item from this group. """
        req = "/groups/" + self.id.uuid + "/links/" + name
        self.DELETE(req)
        if name.find('/') == -1 and name in self._link_db:
            # remove from link cache
            del self._link_db[name]

    def __len__(self):
        """ Number of members attached to this group """
        links_json = self._get_objdb_links()
        # we can avoid a server request and just count the links in the obj json
        if links_json:
            return len(links_json)

        req = "/groups/" + self.id.uuid
        rsp_json = self.GET(req)
        return rsp_json['linkCount']

    def __iter__(self):
        """ Iterate over member names """
        links = self._get_objdb_links()

        if links is None:
            req = "/groups/" + self.id.uuid + "/links"
            rsp_json = self.GET(req)
            links = rsp_json['links']

            # reset the link cache
            self._link_db = {}
            for link in links:
                name = link["title"]
                self._link_db[name] = link

            for x in links:
                yield x['title']
        else:
            for name in links:
                yield name


    def __contains__(self, name):
        """ Test if a member name exists """
        found = False
        try:
            self._get_link_json(name)
            found = True
        except KeyError:
            pass  # not found
        return found


    def copy(self, source, dest, name=None,
             shallow=False, expand_soft=False, expand_external=False,
             expand_refs=False, without_attrs=False):
        """Copy an object or group.

        The source can be a path, Group, Dataset, or Datatype object.  The
        destination can be either a path or a Group object.  The source and
        destinations need not be in the same file.

        If the source is a Group object, all objects contained in that group
        will be copied recursively.

        When the destination is a Group object, by default the target will
        be created in that group with its current name (basename of obj.name).
        You can override that by setting "name" to a string.

        There are various options which all default to "False":

         - shallow: copy only immediate members of a group.

         - expand_soft: expand soft links into new objects.

         - expand_external: expand external links into new objects.

         - expand_refs: copy objects that are pointed to by references.

         - without_attrs: copy object without copying attributes.

       Example:

        >>> f = File('myfile.hdf5')
        >>> f.listnames()
        ['MyGroup']
        >>> f.copy('MyGroup', 'MyCopy')
        >>> f.listnames()
        ['MyGroup', 'MyCopy']

        """
        pass
        """
        with phil:
            if isinstance(source, HLObject):
                source_path = '.'
            else:
                # Interpret source as a path relative to this group
                source_path = source
                source = self

            if isinstance(dest, Group):
                if name is not None:
                    dest_path = name
                else:
                    # copy source into dest group: dest_name/source_name
                    dest_path = pp.basename(h5i.get_name(source[source_path].id))

            elif isinstance(dest, HLObject):
                raise TypeError("Destination must be path or Group object")
            else:
                # Interpret destination as a path relative to this group
                dest_path = dest
                dest = self

            flags = 0
            if shallow:
                flags |= h5o.COPY_SHALLOW_HIERARCHY_FLAG
            if expand_soft:
                flags |= h5o.COPY_EXPAND_SOFT_LINK_FLAG
            if expand_external:
                flags |= h5o.COPY_EXPAND_EXT_LINK_FLAG
            if expand_refs:
                flags |= h5o.COPY_EXPAND_REFERENCE_FLAG
            if without_attrs:
                flags |= h5o.COPY_WITHOUT_ATTR_FLAG
            if flags:
                copypl = h5p.create(h5p.OBJECT_COPY)
                copypl.set_copy_object(flags)
            else:
                copypl = None

            h5o.copy(source.id, self._e(source_path), dest.id, self._e(dest_path),
                     copypl, base.dlcpl)
        """

    def move(self, source, dest):
        """ Move a link to a new location in the file.

        If "source" is a hard link, this effectively renames the object.  If
        "source" is a soft or external link, the link itself is moved, with its
        value unmodified.
        """
        pass
        """
        with phil:
            if source == dest:
                return
            self.id.links.move(self._e(source), self.id, self._e(dest),
                               lapl=self._lapl, lcpl=self._lcpl)
        """

    def visit(self, func):
        """ Recursively visit all names in this group and subgroups (HDF5 1.8).

        You supply a callable (function, method or callable object); it
        will be called exactly once for each link in this group and every
        group below it. Your callable must conform to the signature:

            func(<member name>) => <None or return value>

        Returning None continues iteration, returning anything else stops
        and immediately returns that value from the visit method.  No
        particular order of iteration within groups is guranteed.

        Example:

        >>> # List the entire contents of the file
        >>> f = File("foo.hdf5")
        >>> list_of_names = []
        >>> f.visit(list_of_names.append)
        """
        return self.visititems(func)
        """
        with phil:
            def proxy(name):
                return func(self._d(name))
            return h5o.visit(self.id, proxy)
        """

    def visititems(self, func):
        """ Recursively visit names and objects in this group (HDF5 1.8).

        You supply a callable (function, method or callable object); it
        will be called exactly once for each link in this group and every
        group below it. Your callable must conform to the signature:

            func(<member name>, <object>) => <None or return value>

        Returning None continues iteration, returning anything else stops
        and immediately returns that value from the visit method.  No
        particular order of iteration within groups is guranteed.

        Example:

        # Get a list of all datasets in the file
        >>> mylist = []
        >>> def func(name, obj):
        ...     if isinstance(obj, Dataset):
        ...         mylist.append(name)
        ...
        >>> f = File('foo.hdf5')
        >>> f.visititems(func)
        """
        visited = collections.OrderedDict()
        visited[self.id.uuid] = True
        tovisit = collections.OrderedDict()
        tovisit[self.id.uuid] = self
        retval = None

        nargs = func.__code__.co_argcount

        while len(tovisit) > 0:
            (parent_uuid, parent) = tovisit.popitem(last=True)
            if parent.name != '/':
                h5path = parent.name
                if h5path[0] == '/':
                    h5path = h5path[1:]
                if nargs == 1:
                    retval = func(h5path)
                else:
                    retval = func(h5path, parent)
                if retval is not None:
                    # caller indicates to end iteration
                    break
            visited[parent.id.uuid] = True
            if parent.id.__class__ is GroupID:
                # get group links
                objdb = self.id._http_conn.getObjDb()
                if objdb:
                    # should be able to retrieve from cache obj
                    if parent.id.uuid not in objdb:
                        raise IOError("expected to find id {} in objdb".format(parent.id.uuid))
                    group_json = objdb[parent.id.uuid]
                    # make this look like the server response
                    links_json = group_json["links"]
                    links = []
                    for k in links_json:
                        item = links_json[k]
                        item['title'] = k
                        links.append(item)
                else:
                    # request from server
                    req = "/groups/" + parent.id.uuid + "/links"
                    rsp_json = self.GET(req)
                    links = rsp_json['links']
                for link in links:
                    obj = None
                    if link['class'] == 'H5L_TYPE_SOFT':
                        #obj = SoftLink(link['h5path'])
                        pass  # don't visit soft links'
                    elif link['class'] == 'H5L_TYPE_EXTERNAL':
                        #obj = ExternalLink(link['h5domain'], link['h5path'])
                        pass # don't visit external links'
                    elif link['class'] ==  'H5L_TYPE_UDLINK':
                        obj = UserDefinedLink()
                    elif link['class'] == 'H5L_TYPE_HARD':
                        if link['id'] in visited:
                            continue  # already been there
                        obj = parent.__getitem__(link['title'])
                        tovisit[obj.id.uuid] = obj
                        obj = None
                    if obj is not None:
                        # call user func directly for non-hardlinks
                        link_name = parent.name + '/' + link['title']
                        if link_name[0] == '/':
                            # don't include the first slash
                            link_name = link_name[1:]
                        if nargs == 1:
                            retval = func(link_name)
                        else:
                            retval = func(link_name, obj)
                        if retval is not None:
                            # caller indicates to end iteration
                            break

        return retval

    def __repr__(self):
        if not self:
            r = "<Closed HDF5 group>"
        else:
            if self.name is None:
                namestr = "(anonymous)"
            else:
                namestr = f'"{self.name}"'
            r = f'<HDF5 group {namestr} ({len(self)} members)>'
        return r


class HardLink(object):

    """
        Represents a hard link in an HDF5 file.  Provided only so that
        Group.get works in a sensible way.  Has no other function.
    """

    pass


#TODO: implement equality testing for these
class SoftLink(object):

    """
        Represents a symbolic ("soft") link in an HDF5 file.  The path
        may be absolute or relative.  No checking is performed to ensure
        that the target actually exists.
    """

    @property
    def path(self):
        return self._path

    def __init__(self, path):
        self._path = str(path)

    def __repr__(self):
        return '<SoftLink to "%s">' % self.path


class ExternalLink(object):

    """
        Represents an HDF5 external link.  Paths may be absolute or relative.
        No checking is performed to ensure either the target or file exists.
    """

    @property
    def path(self):
        return self._path

    @property
    def filename(self):
        return self._filename

    def __init__(self, filename, path):
        self._filename = str(filename)
        self._path = str(path)

    def __repr__(self):
        return '<ExternalLink to "%s" in file "%s">' % (self.path, self.filename)

class UserDefinedLink(object):

    """
        Represents a user-defined link
    """

    def __init__(self):
        pass

    def __repr__(self):
        return '<UDLink >'<|MERGE_RESOLUTION|>--- conflicted
+++ resolved
@@ -359,20 +359,15 @@
             if data is not None and not isinstance(data, Empty) and (numpy.product(shape) != numpy.product(data.shape)):
                 raise ValueError("Shape tuple is incompatible with data")
         """
-        dsid = dataset.make_new_dset(self, shape=shape, dtype=dtype, data=data, **kwds)
+        dsid = dataset.make_new_dset(self, shape=shape, dtype=dtype, **kwds)
         dset = dataset.Dataset(dsid)
 
-        """
         if data is not None:
             self.log.info("initialize data")
-<<<<<<< HEAD
             it = ChunkIterator(dset)
             for chunk in it:
                 dset[chunk] = data[chunk]
-=======
             dset[...] = data
-        """
->>>>>>> 8462aca1
 
         if name is not None:
             items = name.split('/')
